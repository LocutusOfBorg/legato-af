//--------------------------------------------------------------------------------------------------
/**
 * @file rtosSystemBuildScript.cpp
 *
 * Implementation of the build script generator for Rtos-based systems.
 *
 * <hr>
 *
 * Copyright (C) Sierra Wireless Inc.
 */
//--------------------------------------------------------------------------------------------------

#include "mkTools.h"
#include "rtosSystemBuildScript.h"

namespace ninja
{


//--------------------------------------------------------------------------------------------------
/**
 * There are no system-specific build steps on RTOS
 */
//--------------------------------------------------------------------------------------------------
void RtosSystemBuildScriptGenerator_t::GenerateSystemBuildRules
(
    model::System_t* systemPtr
)
{
    // Create Legato system staging directory.  All apps directories are
    // included directly in the Legato system directory instead of being
    // symlinks.
    script <<
        "rule StageLegato\n"
        "  description = Creating Legato system staging directory\n"
        "  command = $\n"
        "    set -e; $\n"
        "    app_staging=$$(dirname $out)/staging/apps; $\n"
        "    mkdir -p $$app_staging; $\n"
        "    for app_touch in $in; do $\n"
        "      app_dir=$$(dirname $$app_touch); $\n"
        "      app_name=$$(basename $$app_dir); $\n"
        "      [ ! -d $$app_dir/staging ]"
               " || cp -rfT $$app_dir/staging $$app_staging/$$app_name; $\n"
        "    done; $\n"
        "    touch $out\n"
        "\n";
}

//--------------------------------------------------------------------------------------------------
/**
 * Generate linker flags needed for linking an RTOS system.
 */
//--------------------------------------------------------------------------------------------------
void RtosSystemBuildScriptGenerator_t::GenerateLdFlags
(
    void
)
{
    // Link with the Legato runtime library.
    script <<
        "\n"
        "  ldFlags = ";

    // For each component in the system.
    for (auto& componentEntry : model::Component_t::GetComponentMap())
    {
        auto componentPtr = componentEntry.second;

        // Add the ldflags from the Component.cdef file.
        for (auto& arg : componentPtr->ldFlags)
        {
            script << " " << arg;
        }
    }

    script << " $ldFlags";

    if (buildParams.compilerType == mk::BuildParams_t::COMPILER_ARM_RVCT)
    {
        script << " $$LEGATO_BUILD/framework/lib/liblegato.a\n";
    }
    else
    {
        script << " -Wl,-Map=" <<
            path::MakeAbsolute(path::Combine(buildParams.outputDir, "$target.map")) <<
            " -Wl,--gc-sections -T $$LEGATO_ROOT/framework/rtos/rtos.ld"
            " \"-L$$LEGATO_BUILD/framework/lib\" -llegato\n";
    }

    script <<
<<<<<<< HEAD
=======
        " $ldFlags -Wl,-Map=" <<
        path::MakeAbsolute(path::Combine(buildParams.outputDir, "$target.map")) <<
        " -Wl,--gc-sections -T $$LEGATO_ROOT/framework/rtos/rtos.ld"
        " \"-L$$LEGATO_BUILD/framework/lib-static\" -llegato\n"
>>>>>>> 990199ea
        "  entry=le_microSupervisor_Main\n"
        "  pplFlags=--entry=le_microSupervisor_Main\n"
        "\n";
}


//--------------------------------------------------------------------------------------------------
/**
 * Pack build into a single file.
 *
 * On RTOS this generates a single file containing all the binaries needed to build an RTOS
 * system.
 */
//--------------------------------------------------------------------------------------------------
void RtosSystemBuildScriptGenerator_t::GenerateSystemPackBuildStatement
(
    model::System_t* systemPtr
)
{
    auto outputFile = path::MakeAbsolute(path::Combine(buildParams.outputDir,
                                                       "$target.o"));
    auto tasksOutputFile = "$builddir/obj/tasks.c.o";
    auto rpcServicesOutputFile = "$builddir/obj/rpcServices.c.o";

    bool rpcEnabled = (!envVars::GetConfigBool("LE_CONFIG_CONFIGURED") ||
                        envVars::GetConfigBool("LE_CONFIG_RPC"));


    // Build task list file
    script << "build " << tasksOutputFile << ":"
              "  CompileC " << path::Combine(buildParams.workingDir, "src/tasks.c") << "\n"
              "    cFlags = $cFlags -I$$LEGATO_ROOT/framework/daemons/rtos/microSupervisor\n"
              "\n";

<<<<<<< HEAD
    // Build rpc services file
    if (rpcEnabled)
    {
        script << "build " << rpcServicesOutputFile << ":"
            "  CompileC " << path::Combine(buildParams.workingDir, "src/rpcServices.c") << "\n"
            "    cFlags = $cFlags -I$$LEGATO_ROOT/framework/daemons/rpcProxy/rpcDaemon"
            " -I$$LEGATO_ROOT/framework/liblegato";
    }

    std::set<const model::ApiFile_t*> useTypesApis;
    for (auto &serverEntry : systemPtr->externServerInterfaces)
=======
    if (envVars::GetConfigBool("LE_CONFIG_RPC"))
>>>>>>> 990199ea
    {
        // Build rpc services file
        script << "build " << rpcServicesOutputFile << ":"
                  "  CompileC " << path::Combine(buildParams.workingDir, "src/rpcServices.c");

        // Create a set of header files that need to be generated for all IPC API interfaces.
        std::list<std::string> interfaceHeaders;

        // Traverse all External Server Interfaces and add them into the
        // interface headers list
        for (auto &serverEntry : systemPtr->externServerInterfaces)
        {
            auto componentPtr = serverEntry.second->ifPtr->componentPtr;

            if (componentPtr->HasCOrCppCode())
            {
                componentGeneratorPtr->GetCInterfaceHeaders(interfaceHeaders, componentPtr);
            }
            else if (componentPtr->HasJavaCode())
            {
                componentGeneratorPtr->GetJavaInterfaceFiles(interfaceHeaders, componentPtr);
            }
        }

        // Traverse all External Client Interfaces and add them into the
        // interface headers list
        for (auto &serverEntry : systemPtr->externClientInterfaces)
        {
            auto componentPtr = serverEntry.second->ifPtr->componentPtr;

            if (componentPtr->HasCOrCppCode())
            {
                componentGeneratorPtr->GetCInterfaceHeaders(interfaceHeaders, componentPtr);
            }
            else if (componentPtr->HasJavaCode())
            {
                componentGeneratorPtr->GetJavaInterfaceFiles(interfaceHeaders, componentPtr);
            }
        }

        if (!interfaceHeaders.empty())
        {
            // Generate a dependency statement for each interface header
            script << " || ";
            std::copy(interfaceHeaders.begin(), interfaceHeaders.end(),
                      std::ostream_iterator<std::string>(script, " "));
        }

        script << "\n";
        script << "    cFlags = $cFlags -I$$LEGATO_ROOT/framework/daemons/rpcProxy/rpcDaemon"
                  " -I$$LEGATO_ROOT/framework/liblegato";

        std::set<const model::ApiFile_t*> useTypesApis;
        for (auto &serverEntry : systemPtr->externServerInterfaces)
        {
            auto apiFilePtr = serverEntry.second->ifPtr->apiFilePtr;

            script << " -I$builddir/" << apiFilePtr->codeGenDir;

            apiFilePtr->GetUsetypesApis(useTypesApis);
        }
        for (auto &clientEntry : systemPtr->externClientInterfaces)
        {
            auto apiFilePtr = clientEntry.second->ifPtr->apiFilePtr;

            script << " -I$builddir/" << apiFilePtr->codeGenDir;

            apiFilePtr->GetUsetypesApis(useTypesApis);
        }
        for (auto apiFilePtr : useTypesApis)
        {
            script << " -I$builddir/" << apiFilePtr->codeGenDir;
        }

        script << "\n"
            "\n";

    } // End of LE_CONFIG_RPC

    // And link everything together into a system file.  This system file exports only one
    // symbol -- the entry point of the microSupervisor
    script << "build " << outputFile << ": PartialLink "
           << path::Combine(envVars::Get("LEGATO_ROOT"),
                            "build/$target/framework/lib/microSupervisor.o")
           << " "
           << tasksOutputFile;
<<<<<<< HEAD

    if (rpcEnabled)
    {
        script << " "
               << rpcServicesOutputFile;
    }
=======
>>>>>>> 990199ea

    // Link the rpcServicesOutputFile into the system if RPC is enabled
    if (envVars::GetConfigBool("LE_CONFIG_RPC"))
    {
        script << " " << rpcServicesOutputFile;
    }

    // For each app built by the mk tools for this system,
    for (auto& appEntry : systemPtr->apps)
    {
        auto appPtr = appEntry.second;

        // Add the app's executables' files.
        for (auto& exeEntry : appPtr->executables)
        {
            auto exePtr = exeEntry.second;

            script << " $builddir/" << exePtr->path;
        }
    }

    // Track common API files
    std::set<std::string> commonClientObjects;

    // For each component in the system.
    for (auto& componentEntry : model::Component_t::GetComponentMap())
    {
        auto componentPtr = componentEntry.second;

        // Add all the component's partially linked object file.
        if (componentPtr->HasCOrCppCode())
        {
            script << " " << componentPtr->GetTargetInfo<target::RtosComponentInfo_t>()->staticlib;
        }

        // Also includes all the object files for the auto-generated IPC API client
        // code for the component's required APIs, if file is not already included
        // in the link
        componentGeneratorPtr->GetCommonApiFiles(componentPtr, commonClientObjects);
    }

    for (auto const &commonClientObject : commonClientObjects)
    {
        script << " $builddir/" << commonClientObject;
    }

    // Add the legato linker script onto any default linker scripts
    if (buildParams.compilerType == mk::BuildParams_t::COMPILER_GCC)
    {
        script << " $builddir/src/legato.ld";
    }
    else if (buildParams.compilerType == mk::BuildParams_t::COMPILER_ARM_RVCT)
    {
        script << " | $builddir/src/legato.ld";
    }

    GenerateLdFlags();

    // Pack each app in the system into the RFS image.  On RTOS RFS only includes
    // bundled files, not libraries or executables
    script <<
        "build $builddir/.staging.tag: StageLegato";
    for (auto& appEntry : systemPtr->apps)
    {
        auto appPtr = appEntry.second;

        script << " " << path::Combine("$builddir",
                                       path::Combine(appPtr->workingDir, ".staging.tag"));
    }
    script << "\n\n";
}


//--------------------------------------------------------------------------------------------------
/**
 * Generate build script for the system.
 **/
//--------------------------------------------------------------------------------------------------
void GenerateRtos
(
    model::System_t* systemPtr,
    const mk::BuildParams_t& buildParams
)
//--------------------------------------------------------------------------------------------------
{
    std::string filePath = path::Minimize(buildParams.workingDir + "/build.ninja");

    RtosSystemBuildScriptGenerator_t systemGenerator(filePath, buildParams);

    systemGenerator.Generate(systemPtr);
}

} // namespace ninja<|MERGE_RESOLUTION|>--- conflicted
+++ resolved
@@ -78,24 +78,17 @@
 
     if (buildParams.compilerType == mk::BuildParams_t::COMPILER_ARM_RVCT)
     {
-        script << " $$LEGATO_BUILD/framework/lib/liblegato.a\n";
+        script << " $$LEGATO_BUILD/framework/lib-static/liblegato.a\n";
     }
     else
     {
         script << " -Wl,-Map=" <<
             path::MakeAbsolute(path::Combine(buildParams.outputDir, "$target.map")) <<
             " -Wl,--gc-sections -T $$LEGATO_ROOT/framework/rtos/rtos.ld"
-            " \"-L$$LEGATO_BUILD/framework/lib\" -llegato\n";
+            " \"-L$$LEGATO_BUILD/framework/lib-static\" -llegato\n";
     }
 
     script <<
-<<<<<<< HEAD
-=======
-        " $ldFlags -Wl,-Map=" <<
-        path::MakeAbsolute(path::Combine(buildParams.outputDir, "$target.map")) <<
-        " -Wl,--gc-sections -T $$LEGATO_ROOT/framework/rtos/rtos.ld"
-        " \"-L$$LEGATO_BUILD/framework/lib-static\" -llegato\n"
->>>>>>> 990199ea
         "  entry=le_microSupervisor_Main\n"
         "  pplFlags=--entry=le_microSupervisor_Main\n"
         "\n";
@@ -120,31 +113,13 @@
     auto tasksOutputFile = "$builddir/obj/tasks.c.o";
     auto rpcServicesOutputFile = "$builddir/obj/rpcServices.c.o";
 
-    bool rpcEnabled = (!envVars::GetConfigBool("LE_CONFIG_CONFIGURED") ||
-                        envVars::GetConfigBool("LE_CONFIG_RPC"));
-
-
     // Build task list file
     script << "build " << tasksOutputFile << ":"
               "  CompileC " << path::Combine(buildParams.workingDir, "src/tasks.c") << "\n"
               "    cFlags = $cFlags -I$$LEGATO_ROOT/framework/daemons/rtos/microSupervisor\n"
               "\n";
 
-<<<<<<< HEAD
-    // Build rpc services file
-    if (rpcEnabled)
-    {
-        script << "build " << rpcServicesOutputFile << ":"
-            "  CompileC " << path::Combine(buildParams.workingDir, "src/rpcServices.c") << "\n"
-            "    cFlags = $cFlags -I$$LEGATO_ROOT/framework/daemons/rpcProxy/rpcDaemon"
-            " -I$$LEGATO_ROOT/framework/liblegato";
-    }
-
-    std::set<const model::ApiFile_t*> useTypesApis;
-    for (auto &serverEntry : systemPtr->externServerInterfaces)
-=======
     if (envVars::GetConfigBool("LE_CONFIG_RPC"))
->>>>>>> 990199ea
     {
         // Build rpc services file
         script << "build " << rpcServicesOutputFile << ":"
@@ -231,15 +206,6 @@
                             "build/$target/framework/lib/microSupervisor.o")
            << " "
            << tasksOutputFile;
-<<<<<<< HEAD
-
-    if (rpcEnabled)
-    {
-        script << " "
-               << rpcServicesOutputFile;
-    }
-=======
->>>>>>> 990199ea
 
     // Link the rpcServicesOutputFile into the system if RPC is enabled
     if (envVars::GetConfigBool("LE_CONFIG_RPC"))
